--- conflicted
+++ resolved
@@ -33,8 +33,5 @@
 hudsonthames-sphinx-theme==0.1.5 # Docs
 sphinx-rtd-theme==0.5.2 # Docs
 releases==1.6.3 # Docs
-<<<<<<< HEAD
-pyarmor==6.8.0 # Encryption
-=======
 docutils==0.16 # Docs
->>>>>>> db598222
+pyarmor==6.8.0 # Encryption