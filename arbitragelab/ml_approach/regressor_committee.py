# Copyright 2019, Hudson and Thames Quantitative Research
# All rights reserved
# Read more: https://hudson-and-thames-arbitragelab.readthedocs-hosted.com/en/latest/additional_information/license.html
"""
Regressor Committee.
"""

import numpy as np
import pandas as pd
from keras.callbacks import EarlyStopping
import matplotlib.pyplot as plt

from arbitragelab.ml_approach import neural_networks

# This silencer is related to the protected access
# pylint: disable=W0212

class RegressorCommittee:
    """
    Regressor Committee implementation which basically fits N number of models
    and takes the mean value of their predictions.
    """

    def __init__(self, regressor_params: dict, regressor_class: str = 'MultiLayerPerceptron',
                 num_committee: int = 10, epochs: int = 20, patience: int = 100, verbose: bool = True):
        """
        Initializes Variables.

        :param regressor_params: (dict) Any acceptable Keras model params.
        :param regressor_class: (str) Any class from the 'neural_networks' namespace in arbitragelab.
        :param num_committee: (int) Number of members in the voting committee.
        :param epochs: (int) Number of epochs per member.
        :param patience: (int) Number of epochs to be used by the EarlyStopping class.
        :param verbose: (bool) Print debug information.
        """

        self.regressor_params = regressor_params
        self.regressor_class = regressor_class
        self.num_committee = num_committee
        self.committee_members = []
        self.epochs = epochs
        self.patience = patience
        self.verbose = verbose
        self.rvoter = None

    def fit(self, xtrain: pd.DataFrame, ytrain: pd.DataFrame, xtest: pd.DataFrame, ytest: pd.DataFrame):
        """
        Fits the member models, then the voting object.

<<<<<<< HEAD
        :param xtrain: (pd.DataFrame) Input training data.
        :param ytrain: (pd.DataFrame) Target training data.
        :param xtest: (pd.DataFrame) Input test data.
        :param ytest: (pd.DataFrame) Target test data.
=======
        :param xtrain: (pd.DataFrame)
        :param ytrain: (pd.DataFrame)
>>>>>>> 2eb8fafa
        """

        committee_members = []
        idx = 0

        while idx in range(self.num_committee):
            # Dynamically initialize the Neural Network class using the
            # 'getattr' method. This lets us find an object using
            # string class name.
            class_ = getattr(neural_networks, self.regressor_class)

            # Initialize class object and build keras model using
            # given parameters.
            regressor = class_(**self.regressor_params).build()

            # Initialize Early Stopping Object to be used in the
            # model fitting.
            early_stopper = EarlyStopping(monitor='val_loss', mode='min',
                                          verbose=self.verbose, patience=self.patience)

            # Fit keras model with early stopper as callback.
            regressor.fit(xtrain, ytrain, validation_data=(xtest, ytest), epochs=self.epochs,
                          verbose=self.verbose, callbacks=[early_stopper])

            # Store all model instances for later use.
            committee_members.append(regressor)

            idx = idx + 1

        self.committee_members = committee_members

        return self

    def predict(self, xtest: pd.DataFrame):
        """
        Collects results from all the committee members and returns
        average result.

<<<<<<< HEAD
        :param xtest: (pd.DataFrame) Input test data.
=======
        :param xtest: (pd.DataFrame)
>>>>>>> 2eb8fafa
        :return: (pd.DataFrame) Model predictions.
        """

        predictions = []

        for member in self.committee_members:
            predictions.append(member.predict(xtest))

        # Take current shape (2, len(xtest), 1) and reshape to (2, len(xtest))
        # to make it easier to get the mean of all the results.
        reshaped_predictions = np.array(predictions).reshape(len(self.committee_members), len(xtest))

        # Return Axis 0 wise mean.
        return np.mean(reshaped_predictions, axis=0)

    def plot_losses(self, figsize=(15, 5)):
        """
        Plot all individual member loss metrics.

        :param figsize: (tuple)
        """

        for idx, member in enumerate(self.committee_members):
            plt.figure(figsize=figsize)
            plt.plot(member.history.history['loss'])
            plt.plot(member.history.history['val_loss'])
            plt.legend(['Training Loss', 'Validation Loss'])
            plt.xlabel("Epochs")
            plt.ylabel("Loss")
            plt.title("Loss Plot of Member " + str(idx))
            plt.show()<|MERGE_RESOLUTION|>--- conflicted
+++ resolved
@@ -47,15 +47,10 @@
         """
         Fits the member models, then the voting object.
 
-<<<<<<< HEAD
         :param xtrain: (pd.DataFrame) Input training data.
         :param ytrain: (pd.DataFrame) Target training data.
         :param xtest: (pd.DataFrame) Input test data.
         :param ytest: (pd.DataFrame) Target test data.
-=======
-        :param xtrain: (pd.DataFrame)
-        :param ytrain: (pd.DataFrame)
->>>>>>> 2eb8fafa
         """
 
         committee_members = []
@@ -94,11 +89,7 @@
         Collects results from all the committee members and returns
         average result.
 
-<<<<<<< HEAD
         :param xtest: (pd.DataFrame) Input test data.
-=======
-        :param xtest: (pd.DataFrame)
->>>>>>> 2eb8fafa
         :return: (pd.DataFrame) Model predictions.
         """
 
